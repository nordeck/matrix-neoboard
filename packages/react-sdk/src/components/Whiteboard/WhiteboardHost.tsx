--- conflicted
+++ resolved
@@ -118,7 +118,7 @@
       alignContent="space-around"
       position="relative"
       data-guided-tour-target="canvas"
-<<<<<<< HEAD
+      onDragEnter={handleUploadDragEnter}
       {...(infiniteCanvasMode
         ? {
             sx: {
@@ -128,10 +128,6 @@
             width: '100vw',
           }
         : {})}
-=======
-      onDragEnter={handleUploadDragEnter}
-      {...(infiniteCanvasMode ? { width: '100vw', overflow: 'hidden' } : {})}
->>>>>>> b3840657
     >
       <SvgCanvas
         ref={svgRef}
@@ -156,13 +152,9 @@
           },
           [slideInstance],
         )}
-<<<<<<< HEAD
-=======
         onMouseLeave={useCallback(() => {
           slideInstance.setCursorPosition(undefined);
         }, [slideInstance])}
-        onWheel={handleWheelZoom}
->>>>>>> b3840657
       >
         {!hideDotGrid && <DotGrid />}
         {!readOnly && <UnSelectElementHandler />}
