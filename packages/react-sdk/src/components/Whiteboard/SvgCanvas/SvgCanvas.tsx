/*
 * Copyright 2022 Nordeck IT + Consulting GmbH
 *
 * Licensed under the Apache License, Version 2.0 (the "License");
 * you may not use this file except in compliance with the License.
 * You may obtain a copy of the License at
 *
 *     http://www.apache.org/licenses/LICENSE-2.0
 *
 * Unless required by applicable law or agreed to in writing, software
 * distributed under the License is distributed on an "AS IS" BASIS,
 * WITHOUT WARRANTIES OR CONDITIONS OF ANY KIND, either express or implied.
 * See the License for the specific language governing permissions and
 * limitations under the License.
 */

import { Box, styled } from '@mui/material';
import {
  PointerEvent,
  PointerEventHandler,
  PropsWithChildren,
  ReactNode,
  useCallback,
  useMemo,
  useRef,
} from 'react';
import { Point } from '../../../state';
import { SvgCanvasContext, SvgCanvasContextType } from './context';
import { useMeasure } from './useMeasure';
import { calculateScale, calculateSvgCoords } from './utils';

const Canvas = styled('svg', {
  shouldForwardProp: (p) => p !== 'rounded',
})<{ rounded?: boolean }>(({ theme, rounded }) => ({
  background: theme.palette.common.white,
  margin: 'auto',
  display: 'block',
  borderRadius: rounded ? theme.shape.borderRadius : undefined,
}));

export type SvgCanvasProps = PropsWithChildren<{
  viewportWidth: number;
  viewportHeight: number;
  rounded?: boolean;
  additionalChildren?: ReactNode;
  withOutline?: boolean;

  onPointerDown?: PointerEventHandler<SVGSVGElement> | undefined;
  onPointerMove?: (position: Point) => void | undefined;
}>;

export function SvgCanvas({
  viewportHeight,
  viewportWidth,
  children,
  rounded,
  additionalChildren,
  withOutline,
  onPointerDown,
  onPointerMove,
}: SvgCanvasProps) {
  const [sizeRef, { width, height }] = useMeasure<HTMLDivElement>();
  const svgRef = useRef<SVGSVGElement>(null);
  const calculateSvgCoordsFunc = useCallback(
    (position: Point) => {
      if (!svgRef.current) {
        throw new Error('SvgCanvas not mounted');
      }

      return calculateSvgCoords(position, svgRef.current);
    },
    [svgRef],
  );

  const value = useMemo<SvgCanvasContextType>(
    () => ({
      width,
      height,
      viewportWidth,
      viewportHeight,
      scale: calculateScale(width, height, viewportWidth, viewportHeight),
      calculateSvgCoords: calculateSvgCoordsFunc,
    }),
    [calculateSvgCoordsFunc, height, viewportHeight, viewportWidth, width],
  );

  const aspectRatio = `${viewportWidth} / ${viewportHeight}`;

  return (
    <Box
      sx={{
        flex: 1,
        maxWidth: '100%',
        aspectRatio,
        position: 'relative',
      }}
    >
      <Box
        ref={sizeRef}
        sx={{
          // Prevent panning and zooming on touch devices.
          // This allows to drag whiteboard elements.
          touchAction: 'pinch-zoom',
          ...(withOutline && {
            '&::after': {
              content: '""',
              position: 'absolute',
              top: 0,
              left: 0,
              width,
              height,
              borderWidth: 2,
              borderStyle: 'solid',
              borderColor: 'primary.main',
              borderRadius: 1,
              pointerEvents: 'none',
            },
          }),
        }}
      >
        <SvgCanvasContext.Provider value={value}>
          <Canvas
            rounded={rounded}
            ref={svgRef}
            viewBox={`0 0 ${viewportWidth} ${viewportHeight}`}
            onPointerDown={onPointerDown}
<<<<<<< HEAD
            onPointerMove={useCallback((e: PointerEvent<SVGSVGElement>) => {
              if (!onPointerMove) {
                return;
              }
              const position = calculateSvgCoordsFunc({
                x: e.nativeEvent.clientX,
                y: e.nativeEvent.clientY,
              });
              onPointerMove(position);
            }, [])}
=======
            onPointerMove={useCallback(
              (e: PointerEvent<SVGSVGElement>) => {
                if (!onPointerMove) {
                  return;
                }
                const position = calculateSvgCoordsFunc({
                  x: e.nativeEvent.clientX,
                  y: e.nativeEvent.clientY,
                });
                onPointerMove(position);
              },
              [calculateSvgCoordsFunc, onPointerMove],
            )}
>>>>>>> 4f3b49ed
            sx={{ aspectRatio }}
          >
            {children}
          </Canvas>
          {additionalChildren}
        </SvgCanvasContext.Provider>
      </Box>
    </Box>
  );
}<|MERGE_RESOLUTION|>--- conflicted
+++ resolved
@@ -124,18 +124,6 @@
             ref={svgRef}
             viewBox={`0 0 ${viewportWidth} ${viewportHeight}`}
             onPointerDown={onPointerDown}
-<<<<<<< HEAD
-            onPointerMove={useCallback((e: PointerEvent<SVGSVGElement>) => {
-              if (!onPointerMove) {
-                return;
-              }
-              const position = calculateSvgCoordsFunc({
-                x: e.nativeEvent.clientX,
-                y: e.nativeEvent.clientY,
-              });
-              onPointerMove(position);
-            }, [])}
-=======
             onPointerMove={useCallback(
               (e: PointerEvent<SVGSVGElement>) => {
                 if (!onPointerMove) {
@@ -149,7 +137,6 @@
               },
               [calculateSvgCoordsFunc, onPointerMove],
             )}
->>>>>>> 4f3b49ed
             sx={{ aspectRatio }}
           >
             {children}
