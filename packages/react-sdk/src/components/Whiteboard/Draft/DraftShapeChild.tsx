--- conflicted
+++ resolved
@@ -134,11 +134,8 @@
     isShowGrid,
     sameLength,
     fixedColor,
-<<<<<<< HEAD
     updateShapeSize,
-=======
     rounded,
->>>>>>> bf8f313b
   ]);
 
   const handleMouseMove = useCallback(
