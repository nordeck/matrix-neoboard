--- conflicted
+++ resolved
@@ -207,12 +207,6 @@
     [stateValues.scale, stateValues.translation.x, stateValues.translation.y],
   );
 
-<<<<<<< HEAD
-=======
-  useEffect(() => {
-    refreshCanvas();
-  }, [containerDimensions, refreshCanvas]);
-
   const viewportCanvasCenter = useMemo(() => {
     const x =
       whiteboardWidth / 2 -
@@ -229,7 +223,6 @@
     };
   }, [containerDimensions, stateValues]);
 
->>>>>>> 42e391b4
   const state: SvgScaleContextType = useMemo(() => {
     return {
       scale: stateValues.scale,
