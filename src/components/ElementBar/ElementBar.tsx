--- conflicted
+++ resolved
@@ -30,14 +30,10 @@
 
   return (
     <Toolbar aria-label={toolbarTitle}>
-<<<<<<< HEAD
+      <TextColorPicker />
+      <ElementColorPicker />
       <TextBoldButton />
       <TextItalicButton />
-      <ColorPicker />
-=======
-      <TextColorPicker />
-      <ElementColorPicker />
->>>>>>> a67b6eea
       <TextAlignmentButtons />
       <DuplicateActiveElementButton />
       <DeleteActiveElementButton />
