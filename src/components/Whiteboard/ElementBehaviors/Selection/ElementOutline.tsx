--- conflicted
+++ resolved
@@ -28,27 +28,6 @@
 
   return elements.length > 1 ? (
     <g pointerEvents="none">
-<<<<<<< HEAD
-      {elements.map((element) => (
-        <rect
-          fill="transparent"
-          height={
-            element.type === 'shape' || element.type === 'image'
-              ? element.height
-              : calculateBoundingRectForPoints(element.points).height
-          }
-          stroke={theme.palette.primary.main}
-          strokeWidth={1}
-          width={
-            element.type === 'shape' || element.type === 'image'
-              ? element.width
-              : calculateBoundingRectForPoints(element.points).width
-          }
-          x={element.position.x}
-          y={element.position.y}
-        />
-      ))}
-=======
       {elements.map((element) => {
         let width;
         let height;
@@ -75,7 +54,6 @@
           />
         );
       })}
->>>>>>> 9741dda5
     </g>
   ) : null;
 }