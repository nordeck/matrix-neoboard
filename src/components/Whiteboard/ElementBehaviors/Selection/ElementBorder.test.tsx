/*
 * Copyright 2024 Nordeck IT + Consulting GmbH
 *
 * Licensed under the Apache License, Version 2.0 (the "License");
 * you may not use this file except in compliance with the License.
 * You may obtain a copy of the License at
 *
 *     http://www.apache.org/licenses/LICENSE-2.0
 *
 * Unless required by applicable law or agreed to in writing, software
 * distributed under the License is distributed on an "AS IS" BASIS,
 * WITHOUT WARRANTIES OR CONDITIONS OF ANY KIND, either express or implied.
 * See the License for the specific language governing permissions and
 * limitations under the License.
 */

import { MockedWidgetApi, mockWidgetApi } from '@matrix-widget-toolkit/testing';
import { render, screen } from '@testing-library/react';
import { ComponentType, PropsWithChildren } from 'react';
import {
  WhiteboardTestingContextProvider,
  mockEllipseElement,
<<<<<<< HEAD
  mockImageElement,
=======
  mockLineElement,
>>>>>>> 9741dda5
  mockPolylineElement,
  mockWhiteboardManager,
} from '../../../../lib/testUtils/documentTestUtils';
import { WhiteboardSlideInstance } from '../../../../state';
import { LayoutStateProvider } from '../../../Layout';
import { SvgCanvas } from '../../SvgCanvas';
import { ElementBorder } from './ElementBorder';

// mock useMeasure to return anything to get a scale
jest.mock('../../SvgCanvas/useMeasure', () => {
  return {
    useMeasure: () => [
      null,
      {
        offsetX: 50,
        offsetY: 50,
        width: 100,
        height: 100,
      },
    ],
  };
});

describe('<ElementBorder />', () => {
  let widgetApi: MockedWidgetApi;
  let activeSlide: WhiteboardSlideInstance;
  let Wrapper: ComponentType<PropsWithChildren<{}>>;

  beforeEach(() => {
    widgetApi = mockWidgetApi();

    const { whiteboardManager } = mockWhiteboardManager({
      slides: [
        [
          'slide-0',
          [
            ['element-0', mockEllipseElement()],
            ['element-1', mockPolylineElement()],
<<<<<<< HEAD
            ['element-2', mockImageElement()],
=======
            ['element-2', mockLineElement()],
>>>>>>> 9741dda5
          ],
        ],
      ],
    });
    const activeWhiteboard = whiteboardManager.getActiveWhiteboardInstance()!;
    activeSlide = activeWhiteboard.getSlide('slide-0');

    Wrapper = ({ children }) => (
      <LayoutStateProvider>
        <WhiteboardTestingContextProvider
          whiteboardManager={whiteboardManager}
          widgetApi={widgetApi}
        >
          <SvgCanvas viewportWidth={200} viewportHeight={200}>
            {children}
          </SvgCanvas>
        </WhiteboardTestingContextProvider>
      </LayoutStateProvider>
    );
  });

  afterEach(() => {
    widgetApi.stop();
  });

  it('should render a border for an active shape element', () => {
    activeSlide.setActiveElementIds(['element-0']);

    render(<ElementBorder elementIds={['element-0']} />, { wrapper: Wrapper });

    expect(screen.getByTestId('element-0-border')).toBeInTheDocument();
  });

  it('should render a border for an active polyline element', () => {
    activeSlide.setActiveElementIds(['element-1']);

    render(<ElementBorder elementIds={['element-1']} />, { wrapper: Wrapper });

    expect(screen.getByTestId('element-1-border')).toBeInTheDocument();
  });

<<<<<<< HEAD
  it('should render a border for an active image element', () => {
=======
  it('should not render a border for an active line element', () => {
>>>>>>> 9741dda5
    activeSlide.setActiveElementIds(['element-2']);

    render(<ElementBorder elementIds={['element-2']} />, { wrapper: Wrapper });

<<<<<<< HEAD
    expect(screen.getByTestId('element-2-border')).toBeInTheDocument();
=======
    expect(screen.queryByTestId('element-2-border')).not.toBeInTheDocument();
>>>>>>> 9741dda5
  });
});<|MERGE_RESOLUTION|>--- conflicted
+++ resolved
@@ -20,11 +20,8 @@
 import {
   WhiteboardTestingContextProvider,
   mockEllipseElement,
-<<<<<<< HEAD
   mockImageElement,
-=======
   mockLineElement,
->>>>>>> 9741dda5
   mockPolylineElement,
   mockWhiteboardManager,
 } from '../../../../lib/testUtils/documentTestUtils';
@@ -63,11 +60,8 @@
           [
             ['element-0', mockEllipseElement()],
             ['element-1', mockPolylineElement()],
-<<<<<<< HEAD
-            ['element-2', mockImageElement()],
-=======
             ['element-2', mockLineElement()],
->>>>>>> 9741dda5
+            ['element-3', mockImageElement()],
           ],
         ],
       ],
@@ -109,19 +103,11 @@
     expect(screen.getByTestId('element-1-border')).toBeInTheDocument();
   });
 
-<<<<<<< HEAD
-  it('should render a border for an active image element', () => {
-=======
   it('should not render a border for an active line element', () => {
->>>>>>> 9741dda5
     activeSlide.setActiveElementIds(['element-2']);
 
     render(<ElementBorder elementIds={['element-2']} />, { wrapper: Wrapper });
 
-<<<<<<< HEAD
-    expect(screen.getByTestId('element-2-border')).toBeInTheDocument();
-=======
     expect(screen.queryByTestId('element-2-border')).not.toBeInTheDocument();
->>>>>>> 9741dda5
   });
 });