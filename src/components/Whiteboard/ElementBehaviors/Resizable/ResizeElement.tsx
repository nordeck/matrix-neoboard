--- conflicted
+++ resolved
@@ -121,11 +121,7 @@
         height: element.height,
         width: element.width,
       });
-<<<<<<< HEAD
-    } else if (element?.type === 'path' && element?.kind === 'polyline') {
-=======
     } else if (element?.type === 'path') {
->>>>>>> 9741dda5
       const boundingRect = calculateBoundingRectForElements([element]);
 
       setStartDimensions({
@@ -140,15 +136,7 @@
   }, [slideInstance, elementId]);
 
   const handleDragStop = useCallback(() => {
-<<<<<<< HEAD
-    if (
-      element?.type === 'image' ||
-      (element?.type !== 'shape' && element?.kind !== 'polyline') ||
-      !startDimensions
-    ) {
-=======
     if (!element || !startDimensions) {
->>>>>>> 9741dda5
       return;
     }
 
@@ -164,11 +152,7 @@
         width: element.width,
         height: element.height,
       });
-<<<<<<< HEAD
-    } else if (element.type === 'path' && element.kind === 'polyline') {
-=======
     } else if (element.type === 'path') {
->>>>>>> 9741dda5
       slideInstance.updateElement(elementId, {
         position: { x: element.position.x, y: element.position.y },
         points: element.points,
@@ -197,23 +181,9 @@
           },
         ]);
       } else if (
-<<<<<<< HEAD
-        element?.type === 'path' &&
-        element?.kind === 'polyline' &&
-        startingPoints
-      ) {
-        const newPoints = startingPoints.map((point) => {
-          return {
-            x: (point.x / startDimensions.width) * dimensions.width,
-            y: (point.y / startDimensions.height) * dimensions.height,
-          };
-        });
-
-=======
         dimensions.elementKind === 'line' ||
         dimensions.elementKind === 'polyline'
       ) {
->>>>>>> 9741dda5
         setElementOverride([
           {
             elementId,
@@ -228,14 +198,7 @@
     [element, elementId, setElementOverride, startDimensions],
   );
 
-<<<<<<< HEAD
-  if (
-    element?.type === 'image' ||
-    (element?.type !== 'shape' && element?.kind !== 'polyline')
-  ) {
-=======
   if (!element) {
->>>>>>> 9741dda5
     return null;
   }
 
