--- conflicted
+++ resolved
@@ -48,12 +48,9 @@
   strokeWidth?: number;
   text: string;
   textAlignment?: TextAlignment;
-<<<<<<< HEAD
+  textColor?: string;
   textBold?: boolean;
   textItalic?: boolean;
-=======
-  textColor?: string;
->>>>>>> a67b6eea
 };
 
 const shapeElementSchema = elementBaseSchema
@@ -69,12 +66,9 @@
     strokeWidth: Joi.number().strict(),
     text: Joi.string().min(0).required(),
     textAlignment: Joi.string().valid('left', 'center', 'right'),
-<<<<<<< HEAD
+    textColor: Joi.string().strict(),
     textBold: Joi.boolean(),
     textItalic: Joi.boolean(),
-=======
-    textColor: Joi.string().strict(),
->>>>>>> a67b6eea
   })
   .required();
 
