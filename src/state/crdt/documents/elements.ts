--- conflicted
+++ resolved
@@ -88,9 +88,11 @@
   })
   .required();
 
-<<<<<<< HEAD
+export type ImageKind = 'image';
+
 export type ImageElement = ElementBase & {
   type: 'image';
+  kind: ImageKind;
   width: number;
   height: number;
   /**
@@ -104,6 +106,7 @@
 const imageElementSchema = elementBaseSchema
   .append<ImageElement>({
     type: Joi.string().valid('image').required(),
+    kind: Joi.string().valid('image').required(),
     mxc: Joi.string()
       .regex(/mxc:\/\/.*\/.*/)
       .required(),
@@ -114,10 +117,7 @@
   .required();
 
 export type Element = ShapeElement | PathElement | ImageElement;
-=======
-export type Element = ShapeElement | PathElement;
-export type ElementKind = ShapeKind | PathKind;
->>>>>>> 9741dda5
+export type ElementKind = ShapeKind | PathKind | ImageKind;
 
 export const elementSchema = Joi.alternatives<Element>().conditional('.type', [
   { is: 'shape', then: shapeElementSchema },
