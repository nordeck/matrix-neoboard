--- conflicted
+++ resolved
@@ -23,11 +23,8 @@
 export type {
   Element,
   ElementBase,
-<<<<<<< HEAD
+  ElementKind,
   ImageElement,
-=======
-  ElementKind,
->>>>>>> 9741dda5
   PathElement,
   PathKind,
   ShapeElement,
