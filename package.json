--- conflicted
+++ resolved
@@ -6,29 +6,18 @@
   "version": "0.3.0",
   "private": true,
   "dependencies": {
-<<<<<<< HEAD
     "@fontsource/noto-emoji": "^5.0.0",
-    "@matrix-widget-toolkit/api": "^3.1.0",
-    "@matrix-widget-toolkit/mui": "^1.1.2",
-    "@matrix-widget-toolkit/react": "^1.0.4",
-    "@mui/base": "^5.0.0-beta.1",
-=======
     "@matrix-widget-toolkit/api": "^3.2.0",
     "@matrix-widget-toolkit/mui": "^1.1.3",
     "@matrix-widget-toolkit/react": "^1.0.5",
     "@mui/base": "^5.0.0-beta.3",
->>>>>>> bf4c9bf0
     "@mui/icons-material": "^5.11.16",
     "@mui/lab": "^5.0.0-alpha.132",
     "@mui/material": "^5.13.3",
     "@mui/utils": "^5.13.1",
     "@reduxjs/toolkit": "^1.9.5",
-<<<<<<< HEAD
     "emoji-regex": "^10.2.1",
-    "i18next": "^22.4.15",
-=======
     "i18next": "^22.5.0",
->>>>>>> bf4c9bf0
     "i18next-chained-backend": "^4.2.0",
     "i18next-http-backend": "^2.2.1",
     "joi": "^17.9.2",
